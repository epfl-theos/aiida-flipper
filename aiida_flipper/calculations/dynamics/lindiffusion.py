--- conflicted
+++ resolved
@@ -4,19 +4,11 @@
 from aiida.orm import load_node, Group, Calculation, Code
 from aiida.orm.querybuilder import QueryBuilder
 from aiida.orm.data.array.trajectory import TrajectoryData
-<<<<<<< HEAD
 from aiida.orm.data.upf import UpfData
-
 from aiida_flipper.calculations.inline_calcs import (
         get_diffusion_from_msd_inline, get_diffusion_from_msd, 
         get_structure_from_trajectory_inline, concatenate_trajectory, concatenate_trajectory_inline,
         update_parameters_with_coefficients_inline)
-
-=======
-from aiida_flipper.calculations.inline_calcs import (
-        get_diffusion_from_msd_inline, get_diffusion_from_msd, 
-        get_structure_from_trajectory_inline, concatenate_trajectory, concatenate_trajectory_inline)
->>>>>>> 932b28d8
 from aiida_flipper.utils import get_or_create_parameters
 
 
@@ -63,7 +55,6 @@
         self.ctx.num_machines
         self.ctx.walltime_seconds
 
-<<<<<<< HEAD
         for kw in ('kpoints', 'msd_parameters', 'diffusion_parameters'):
             try:
                 inp_d.pop(kw)
@@ -71,16 +62,6 @@
                 raise KeyError("Key {} is not present in inputs")
         for optkw in ('settings', 'remote_folder'):
             inp_d.pop(optkw, None)
-=======
-        # attribute during the dynamics!
-        inp_d.pop('settings', None)
-        # Optional remote folder
-        inp_d.pop('remote_folder', None)
-
-        inp_d.pop('msd_parameters')
-        inp_d.pop('diffusion_parameters')
-        # diffusion_parameters_d = inp_d.pop('diffusion_parameters').get_dict()
->>>>>>> 932b28d8
 
         if inp_d:
             raise Exception("More keywords provided than needed: {}".format(inp_d.keys()))
@@ -98,14 +79,6 @@
         inp_d = {k:v for k,v in self.get_inputs_dict().items() if not 'parameters_' in k}
         inp_d['moldyn_parameters'] = self.inp.moldyn_parameters_thermalize
         inp_d['parameters'] = self.inp.parameters_thermalize
-<<<<<<< HEAD
-        self.goto(self.run_NVT)
-        repl = ReplayCalculation(**inp_d)
-        for attr_key in ('num_machines', 'walltime_seconds', 'code_string'):
-            repl._set_attr(attr_key , self.get_attr(attr_key))
-        repl.label = '{}{}thermalize'.format(self.label, '-' if self.label else '')
-        return {'thermalizer':c}
-=======
         inp_d.pop('diffusion_parameters')
         inp_d.pop('msd_parameters')
         self.goto(self.run_replays)
@@ -117,7 +90,6 @@
         if not 'max_wallclock_seconds' in inp_d['moldyn_parameters'].get_dict():
             c._set_attr('walltime_seconds', sel.get_attr('walltime_seconds'))
         return {'thermalizer': c}
->>>>>>> 932b28d8
 
 
     def run_replays(self):
@@ -160,28 +132,18 @@
             inp_d['structure'] = self.inp.structure
             inp_d['settings'] = self.inp.settings
         else:
-<<<<<<< HEAD
-            # if trajectory and structure have different shapes (i.e. for pinball level 1 ccalculation on pinball positions are printed:
+            # if trajectory and structure have different shapes (i.e. for pinball level 1 calculation on pinball positions are printed:)
             create_missing = len(self.inp.structure.sites) != last_calc.out.total_trajectory.get_attr('array|positions')[1]
             # create missing tells inline function to append additional sites from the structure that needs to be passed in such case
-            kwargs = dict(trajectory=last_calc.out.total_trajectory, parameters=get_or_create_parameters(dict(
-=======
-            kwargs = dict(trajectory=last_calc.out.total_trajectory,
+            kwargs = dict(trajectory=last_calc.out.total_trajectory, 
                           parameters=get_or_create_parameters(dict(
->>>>>>> 932b28d8
                             step_index=-1,
                             recenter=recenter,
                             create_settings=True,
-<<<<<<< HEAD
                             complete_missing=create_missing), store=True),
-                    # structure=self.inp.structure
                 )
             if create_missing:
                 kwargs['structure'] = self.inp.structure
-=======
-                            complete_missing=True), store=True),
-                          structure=self.inp.structure)
->>>>>>> 932b28d8
             try:
                 kwargs['settings'] = self.inp.settings
             except:
