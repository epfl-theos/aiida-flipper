--- conflicted
+++ resolved
@@ -343,10 +343,9 @@
     arr_data._set_attr('species_of_interest', species_of_interest)
     for k,v in res.items():
         arr_data._set_attr(k,v)
-<<<<<<< HEAD
-    return {'msd_decomposed_results':arr_data}
-
-
+    return {'msd_decomposed_results': arr_data}
+
+  
 @make_inline
 def update_parameters_with_coefficients_inline(parameters, coefficients):
     """
@@ -360,8 +359,4 @@
     parameters_main_d['SYSTEM']['flipper_ewald_rigid_factor'] = coefs[2]
     parameters_main_d['SYSTEM']['flipper_ewald_pinball_factor'] = coefs[3]
 
-    return {'updated_parameters':ParameterData(dict=parameters_main_d)}
-=======
-
-    return {'msd_decomposed_results': arr_data}
->>>>>>> 932b28d8
+    return {'updated_parameters':ParameterData(dict=parameters_main_d)}